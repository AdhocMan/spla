/*
 * Copyright (c) 2020 ETH Zurich, Simon Frasch
 *
 * Redistribution and use in source and binary forms, with or without
 * modification, are permitted provided that the following conditions are met:
 *
 * 1. Redistributions of source code must retain the above copyright notice,
 *    this list of conditions and the following disclaimer.
 * 2. Redistributions in binary form must reproduce the above copyright
 *    notice, this list of conditions and the following disclaimer in the
 *    documentation and/or other materials provided with the distribution.
 * 3. Neither the name of the copyright holder nor the names of its contributors
 *    may be used to endorse or promote products derived from this software
 *    without specific prior written permission.
 *
 * THIS SOFTWARE IS PROVIDED BY THE COPYRIGHT HOLDERS AND CONTRIBUTORS "AS IS"
 * AND ANY EXPRESS OR IMPLIED WARRANTIES, INCLUDING, BUT NOT LIMITED TO, THE
 * IMPLIED WARRANTIES OF MERCHANTABILITY AND FITNESS FOR A PARTICULAR PURPOSE
 * ARE DISCLAIMED. IN NO EVENT SHALL THE COPYRIGHT OWNER OR CONTRIBUTORS BE
 * LIABLE FOR ANY DIRECT, INDIRECT, INCIDENTAL, SPECIAL, EXEMPLARY, OR
 * CONSEQUENTIAL DAMAGES (INCLUDING, BUT NOT LIMITED TO, PROCUREMENT OF
 * SUBSTITUTE GOODS OR SERVICES; LOSS OF USE, DATA, OR PROFITS; OR BUSINESS
 * INTERRUPTION) HOWEVER CAUSED AND ON ANY THEORY OF LIABILITY, WHETHER IN
 * CONTRACT, STRICT LIABILITY, OR TORT (INCLUDING NEGLIGENCE OR OTHERWISE)
 * ARISING IN ANY WAY OUT OF THE USE OF THIS SOFTWARE, EVEN IF ADVISED OF THE
 * POSSIBILITY OF SUCH DAMAGE.
 */
#include <algorithm>
#include <atomic>
#include <memory>
#include <vector>

#include "block_generation/block_cyclic_generator.hpp"
#include "block_generation/matrix_block_generator.hpp"
#include "block_generation/mirror_generator.hpp"
#include "gemm/gemm_host.hpp"
#include "mpi_util/mpi_check_status.hpp"
#include "pgemm_ssb/ring_reduce_tile_host.hpp"
#include "spla/context_internal.hpp"
#include "spla/exceptions.hpp"
#include "spla/matrix_distribution_internal.hpp"
#include "spla/spla.hpp"
#include "spla/types.h"
#include "timing/timing.hpp"
#include "util/blas_interface.hpp"
#include "util/blas_threads_guard.hpp"
#include "util/check_gemm_param.hpp"
#include "util/common_types.hpp"
#include "util/omp_definitions.hpp"

namespace spla {

<<<<<<< HEAD
bool useRingReduceGlobal = false;
=======
template <typename T, typename BLOCK_GEN>
void pgemm_ssb_host_ring(int m, int n, int kLocal, SplaOperation opA, T alpha,
                         const T *A, int lda, const T *B, int ldb, T beta, T *C,
                         int ldc, int cRowStart, int cColStart,
                         MatrixDistributionInternal &descC,
                         ContextInternal &ctx, BLOCK_GEN gen) {

  check_gemm_param(opA, SplaOperation::SPLA_OP_NONE,
                   gen.local_rows(descC.comm().rank()),
                   gen.local_cols(descC.comm().rank()), kLocal, A, lda,
                   B, ldb, C, ldc);

  constexpr IntType numTiles = 2;

  HostArrayConstView2D<T> viewA(A, m, kLocal, lda);
  HostArrayConstView2D<T> viewB(B, n, kLocal, ldb);
  HostArrayView2D<T> viewC(C, n + cColStart, ldc, ldc);

  auto &buffers = ctx.mpi_buffers(2 * numTiles);
  auto &comms = descC.get_comms(numTiles);

  const IntType rowsInBlock = gen.max_rows_in_block();
  const IntType colsInBlock = gen.max_cols_in_block();

  std::array<RingReduceTileHost<T, BLOCK_GEN>, numTiles> tiles{
      RingReduceTileHost<T, BLOCK_GEN>{
          rowsInBlock * colsInBlock, ctx.num_threads(), comms[0], buffers[0],
          buffers[1], gen, opA, alpha, viewA, viewB, beta, viewC},
      RingReduceTileHost<T, BLOCK_GEN>{
          rowsInBlock * colsInBlock, ctx.num_threads(), comms[1], buffers[2],
          buffers[3], gen, opA, alpha, viewA, viewB, beta, viewC}};

  std::vector<BlockCoord> blocks;
  blocks.reserve(descC.comm().size());

  IntType tileIdx = 0;

  // iterate grid wise
  for (IntType colStartIdx = 0; colStartIdx < n;
       colStartIdx += descC.proc_grid_cols() * colsInBlock) {
    for (IntType rowStartIdx = 0; rowStartIdx < m;
         rowStartIdx += descC.proc_grid_rows() * rowsInBlock) {

      // iterate through blocks within grid
      for (IntType colIdx = colStartIdx;
           colIdx < std::min<IntType>(n, colStartIdx + descC.proc_grid_cols() *
                                                           colsInBlock);
           colIdx += colsInBlock) {
        for (IntType rowIdx = rowStartIdx;
             rowIdx <
             std::min<IntType>(m, rowStartIdx +
                                      descC.proc_grid_rows() * rowsInBlock);
             rowIdx += rowsInBlock) {

          blocks.emplace_back(BlockCoord{
              rowIdx, colIdx, std::min<IntType>(rowsInBlock, m - rowIdx),
              std::min<IntType>(colsInBlock, n - colIdx)});

          // Prepare processing when there are enough blocks to form ring
          if (blocks.size() == descC.comm().size()) {
            tiles[tileIdx % numTiles].prepare(blocks.begin(), blocks.end());
            blocks.resize(0);
            ++tileIdx;
          }

          if (tileIdx == numTiles) {
            // All tiles are prepared -> start processing
            bool tileToProcess = true;
            while (tileToProcess) {
              tileToProcess = false;
              // Interleave processing to hide communication cost
              for (auto &t : tiles) {
                tileToProcess |= t.process_step();
              }
            }
            tileIdx = 0;
          }
        }
      }
    }
  }

  if (blocks.size()) {
    // Prepare with remaining blocks
    tiles[tileIdx].prepare(blocks.begin(), blocks.end());
    blocks.resize(0);
  }
  // Process remaining blocks
  bool tileToProcess = true;
  while (tileToProcess) {
    tileToProcess = false;
    for (auto &t : tiles) {
      tileToProcess |= t.process_step();
    }
  }
}
>>>>>>> cbfd8da8

template <typename T>
void pgemm_ssb_host(int m, int n, int kLocal, SplaOperation opA, T alpha,
                    const T *A, int lda, const T *B, int ldb, T beta, T *C,
                    int ldc, int cRowStart, int cColStart,
                    MatrixDistributionInternal &descC, ContextInternal &ctx) {
  SCOPED_TIMING("inner_host");
  if (m == 0 || n == 0) {
    return;
  }
  if (opA != SplaOperation::SPLA_OP_TRANSPOSE &&
      opA != SplaOperation::SPLA_OP_CONJ_TRANSPOSE) {
    throw InvalidParameterError();
  }

  if (m < 0 || n < 0 || cRowStart < 0 || cColStart < 0) {
    throw InvalidParameterError();
  }

  if (descC.comm().size() == 1) {
    return gemm_host<T>(ctx.num_threads(), opA, SPLA_OP_NONE, m, n, kLocal,
                        alpha, A, lda, B, ldb, beta,
                        C + cRowStart + cColStart * ldc, ldc);
  }

  if (descC.type() == SplaDistributionType::SPLA_DIST_BLACS_BLOCK_CYCLIC) {
<<<<<<< HEAD
    matrixDist.reset(new BlockCyclicGenerator(
        descC.row_block_size(), descC.col_block_size(), descC.proc_grid_rows(),
        descC.proc_grid_cols(), m, n, cRowStart, cColStart));

    // Use ring reduce if block size is at least a given size and most ranks
    // hold result blocks
    // if (descC.row_block_size() * descC.col_block_size() >= 256 * 256 &&
    //     descC.comm().size() >
    //         (descC.proc_grid_rows() * descC.proc_grid_cols()) / 2) {
    //   useRingReduce = true;
    // }
      useRingReduce = useRingReduceGlobal;
  } else {
    matrixDist.reset(new MirrorGenerator(ctx.tile_size_host(),
                                         ctx.tile_size_host(), m, n, cRowStart,
                                         cColStart));
  }

  check_gemm_param(opA, SplaOperation::SPLA_OP_NONE,
                   matrixDist->local_rows(descC.comm().rank()),
                   matrixDist->local_cols(descC.comm().rank()), kLocal, A, lda,
                   B, ldb, C, ldc);

  constexpr IntType numTiles = 2;

  HostArrayConstView2D<T> viewA(A, m, kLocal, lda);
  HostArrayConstView2D<T> viewB(B, n, kLocal, ldb);
  HostArrayView2D<T> viewC(C, n + cColStart, ldc, ldc);
=======
    BlockCyclicGenerator gen(descC.row_block_size(), descC.col_block_size(),
                             descC.proc_grid_rows(), descC.proc_grid_cols(), m,
                             n, cRowStart, cColStart);
>>>>>>> cbfd8da8

    pgemm_ssb_host_ring<T, BlockCyclicGenerator>(
        m, n, kLocal, opA, alpha, A, lda, B, ldb, beta, C, ldc, cRowStart,
        cColStart, descC, ctx, std::move(gen));

  } else {
    MirrorGenerator gen(ctx.tile_size_host(), ctx.tile_size_host(), m, n,
                        cRowStart, cColStart);
    pgemm_ssb_host_ring<T, MirrorGenerator>(
        m, n, kLocal, opA, alpha, A, lda, B, ldb, beta, C, ldc, cRowStart,
        cColStart, descC, ctx, std::move(gen));
  }

}

template void pgemm_ssb_host<float>(int m, int n, int kLocal, SplaOperation opA,
                                    float alpha, const float *A, int lda,
                                    const float *B, int ldb, float beta,
                                    float *C, int ldc, int cRowStart,
                                    int cColStart,
                                    MatrixDistributionInternal &descC,
                                    ContextInternal &ctx);

template void pgemm_ssb_host<double>(int m, int n, int kLocal,
                                     SplaOperation opA, double alpha,
                                     const double *A, int lda, const double *B,
                                     int ldb, double beta, double *C, int ldc,
                                     int cRowStart, int cColStart,
                                     MatrixDistributionInternal &descC,
                                     ContextInternal &ctx);

template void pgemm_ssb_host<std::complex<float>>(
    int m, int n, int kLocal, SplaOperation opA, std::complex<float> alpha,
    const std::complex<float> *A, int lda, const std::complex<float> *B,
    int ldb, std::complex<float> beta, std::complex<float> *C, int ldc,
    int cRowStart, int cColStart, MatrixDistributionInternal &descC,
    ContextInternal &ctx);

template void pgemm_ssb_host<std::complex<double>>(
    int m, int n, int kLocal, SplaOperation opA, std::complex<double> alpha,
    const std::complex<double> *A, int lda, const std::complex<double> *B,
    int ldb, std::complex<double> beta, std::complex<double> *C, int ldc,
    int cRowStart, int cColStart, MatrixDistributionInternal &descC,
    ContextInternal &ctx);
} // namespace spla<|MERGE_RESOLUTION|>--- conflicted
+++ resolved
@@ -50,9 +50,6 @@
 
 namespace spla {
 
-<<<<<<< HEAD
-bool useRingReduceGlobal = false;
-=======
 template <typename T, typename BLOCK_GEN>
 void pgemm_ssb_host_ring(int m, int n, int kLocal, SplaOperation opA, T alpha,
                          const T *A, int lda, const T *B, int ldb, T beta, T *C,
@@ -149,7 +146,6 @@
     }
   }
 }
->>>>>>> cbfd8da8
 
 template <typename T>
 void pgemm_ssb_host(int m, int n, int kLocal, SplaOperation opA, T alpha,
@@ -176,40 +172,9 @@
   }
 
   if (descC.type() == SplaDistributionType::SPLA_DIST_BLACS_BLOCK_CYCLIC) {
-<<<<<<< HEAD
-    matrixDist.reset(new BlockCyclicGenerator(
-        descC.row_block_size(), descC.col_block_size(), descC.proc_grid_rows(),
-        descC.proc_grid_cols(), m, n, cRowStart, cColStart));
-
-    // Use ring reduce if block size is at least a given size and most ranks
-    // hold result blocks
-    // if (descC.row_block_size() * descC.col_block_size() >= 256 * 256 &&
-    //     descC.comm().size() >
-    //         (descC.proc_grid_rows() * descC.proc_grid_cols()) / 2) {
-    //   useRingReduce = true;
-    // }
-      useRingReduce = useRingReduceGlobal;
-  } else {
-    matrixDist.reset(new MirrorGenerator(ctx.tile_size_host(),
-                                         ctx.tile_size_host(), m, n, cRowStart,
-                                         cColStart));
-  }
-
-  check_gemm_param(opA, SplaOperation::SPLA_OP_NONE,
-                   matrixDist->local_rows(descC.comm().rank()),
-                   matrixDist->local_cols(descC.comm().rank()), kLocal, A, lda,
-                   B, ldb, C, ldc);
-
-  constexpr IntType numTiles = 2;
-
-  HostArrayConstView2D<T> viewA(A, m, kLocal, lda);
-  HostArrayConstView2D<T> viewB(B, n, kLocal, ldb);
-  HostArrayView2D<T> viewC(C, n + cColStart, ldc, ldc);
-=======
     BlockCyclicGenerator gen(descC.row_block_size(), descC.col_block_size(),
                              descC.proc_grid_rows(), descC.proc_grid_cols(), m,
                              n, cRowStart, cColStart);
->>>>>>> cbfd8da8
 
     pgemm_ssb_host_ring<T, BlockCyclicGenerator>(
         m, n, kLocal, opA, alpha, A, lda, B, ldb, beta, C, ldc, cRowStart,
